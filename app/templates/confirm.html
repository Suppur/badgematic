--- conflicted
+++ resolved
@@ -8,16 +8,6 @@
     <div class="card-body">
       <h2 class="card-title">Statut d’impression</h2>
 
-<<<<<<< HEAD
-      {# This div is replaced by /status every ~700ms via HTMX #}
-      <div id="status"
-        hx-get="/status"
-        hx-trigger="load, every 700ms"
-        hx-swap="outerHTML">
-        {# initial render uses server-provided 'job' #}
-        {% include "partials/_status_block.html" with context %}
-      </div>
-=======
       <div id="status"
            hx-get="/status"
            hx-trigger="load, every 700ms"
@@ -26,7 +16,6 @@
         {% include "partials/_status_block.html" %}
       </div>
 
->>>>>>> f033af14
       <div class="divider"></div>
       <form method="post" action="/feedback" class="flex items-end gap-3">
         <label class="form-control">
